(ns zen.cli
  (:gen-class)
  (:require [zen.package]
            [zen.changes]
            [zen.core]
            [clojure.pprint]
            [clojure.java.io :as io]
            [clojure.string]
            [clojure.edn]
            [clojure.stacktrace]
            [clojure.java.shell]
<<<<<<< HEAD
            [zen.cli-tools :as cli]))
=======
            [clojure.string :as str]))
>>>>>>> 6e4e6bfe


(defn str->edn [x]
  (clojure.edn/read-string (str x)))


(defn split-args-by-space [args-str]
  (map pr-str (clojure.edn/read-string (str \[ args-str \]))))


(defn apply-with-opts [f args opts]
  (apply f (conj (vec args) opts)))


(defn get-pwd [& [{:keys [pwd] :as opts}]]
  (or (some-> pwd (clojure.string/replace #"/+$" ""))
      (zen.package/pwd :silent true)))


(defn get-return-fn [& [opts]]
  (or (:return-fn opts) clojure.pprint/pprint))


(defn get-read-fn [& [opts]]
  (or (:read-fn opts) read-line))


(defn get-prompt-fn [& [opts]]
  (or (:prompt-fn opts)
      #(do (print "zen> ")
           (flush))))


(defn load-ztx [opts]
  (zen.core/new-context {:package-paths [(get-pwd opts)]}))


(defn collect-all-project-namespaces [opts]
  (let [pwd (get-pwd opts)
        zrc (str pwd "/zrc")
        relativize #(subs % (count zrc))
        zrc-edns (->> zrc
                      clojure.java.io/file
                      file-seq
                      (filter #(clojure.string/ends-with? % ".edn"))
                      (map #(relativize (.getAbsolutePath %)))
                      (remove clojure.string/blank?)
                      (map #(subs % 1)))
        namespaces (map #(-> %
                             (clojure.string/replace ".edn" "")
                             (clojure.string/replace \/ \.)
                             symbol)
                        zrc-edns)]
    namespaces))


(defn load-used-namespaces
  ([ztx opts]
   (load-used-namespaces ztx (collect-all-project-namespaces opts) opts))

  ([ztx symbols _args]
   (doseq [s symbols]
     (let [sym (symbol s)
           zen-ns (or (some-> sym namespace symbol)
                      sym)]
       (zen.core/read-ns ztx zen-ns)))
   ztx))


(defn init
  ([package-name opts] (init nil package-name opts))

  ([_ztx package-name opts]
   (if (zen.package/zen-init! (get-pwd opts) {:package-name (str->edn package-name)})
     {:status :ok, :code :initted-new}
     {:status :ok, :code :already-exists})))


(defn pull-deps
  ([opts] (pull-deps nil opts))

  ([_ztx opts]
   (if-let [initted-deps (zen.package/zen-init-deps! (get-pwd opts))]
     {:status :ok, :code :pulled, :deps initted-deps}
     {:status :ok, :code :nothing-to-pull})))


(defn errors
  ([opts] (errors (load-ztx opts) opts))

  ([ztx opts]
   (load-used-namespaces ztx opts)
   (zen.core/errors ztx :order :as-is)))


(defn validate
  ([symbols-str data-str opts] (validate (load-ztx opts) symbols-str data-str opts))

  ([ztx symbols-str data-str opts]
   (let [symbols (str->edn symbols-str)
         data (str->edn data-str)]
     (load-used-namespaces ztx symbols opts)
     (zen.core/validate ztx symbols data))))


(defn get-symbol
  ([sym-str opts]
   (get-symbol (load-ztx opts) sym-str opts))

  ([ztx sym-str opts]
   (let [sym (str->edn sym-str)]
     (zen.core/read-ns ztx sym)
     (load-used-namespaces ztx [sym] opts)
     (zen.core/get-symbol ztx sym))))


(defn get-tag
  ([tag-str opts] (get-tag (load-ztx opts) tag-str opts))

  ([ztx tag-str opts]
   (load-used-namespaces ztx opts)
   (zen.core/get-tag ztx (str->edn tag-str))))


(defn exit
  ([opts] (exit nil opts))

  ([_ opts]
   (when-let [stop-atom (:stop-repl-atom opts)]
     (reset! stop-atom true))
   {:status :ok, :code :exit, :message "Bye!"}))


(defn changes
  ([opts] (changes (load-ztx opts) opts))

  ([new-ztx opts]
   (let [pwd     (get-pwd opts)
         new-ztx (load-used-namespaces new-ztx opts)
         _stash! (clojure.java.shell/sh "git" "stash" :dir pwd) #_"NOTE: should this logic be moved to zen.package?"
         old-ztx (load-used-namespaces (load-ztx opts) opts)
         _pop!   (clojure.java.shell/sh "git" "stash" "pop" :dir pwd)]
     (zen.changes/check-changes old-ztx new-ztx))))


(defn command-not-found-err-message [cmd-name available-commands]
  {:status :error
   :code :command-not-found
   :message (str "Command " cmd-name " not found. Available commands: " (clojure.string/join ", " available-commands))})


(defmacro exception->error-result [& body]
  `(try
     ~@body
     (catch Exception e#
       {:status    :error
        :code      :exception
        :message   (.getMessage e#)
        :exception (Throwable->map e#)})))


(defn repl [commands & [opts]]
  (let [prompt-fn (get-prompt-fn opts)
        read-fn   (get-read-fn opts)
        return-fn (get-return-fn opts)

        opts (update opts :stop-repl-atom #(or % (atom false)))]
    (while (not @(:stop-repl-atom opts))
      (return-fn
        (exception->error-result
          (prompt-fn)
          (let [line              (read-fn)
                [cmd-name rest-s] (clojure.string/split line #" " 2)
                args              (split-args-by-space rest-s)]
            (if-let [cmd-fn (get commands cmd-name)]
              (apply-with-opts cmd-fn args opts)
              (command-not-found-err-message cmd-name (keys commands)))))))))


(defn cmd-unsafe [commands cmd-name args & [opts]]
  (if-let [cmd-fn (get commands cmd-name)]
    (apply-with-opts cmd-fn args opts)
    (command-not-found-err-message cmd-name (keys commands))))


(defn cmd [& args]
  (exception->error-result
    (apply cmd-unsafe args)))


(defn build
  ([opts] (build (or (:pwd opts) (System/getProperty "user.dir")) opts))
  ([path opts] (build nil path opts))
  ([_ztx path opts]
   (zen.package/zen-build! path opts)
   {:status :ok :code :builded}))


(def commands
  {"init"       init
   "pull-deps"  pull-deps
   "build"      build
   "errors"     errors
   "changes"    changes
   "validate"   validate
   "get-symbol" get-symbol
   "get-tag"    get-tag
   "exit"       exit})


#_(defn -main [& [cmd-name & args]]
  (if (some? cmd-name)
    ((get-return-fn) (cmd commands cmd-name args))
    (repl commands))
    (System/exit 0))

(defn -main [& args]
  (let [ztx (zen.core/new-context)]
    (zen.core/load-ns
      ztx
      '{:ns my-cli
        :import #{zen.cli-tools}

        identity
        {:zen/tags #{zen.cli-tools/command}
         :zen/desc "returns its arg"
         :args-style :named
         :args {:type zen/map
                :require #{:value}
                :keys {:value {:type zen/string
                               :zen/desc "value that will be returned by this fn"}}}}

        +
        {:zen/tags #{zen.cli-tools/command}
         :zen/desc "calculates sum of passed arguments"
         :args-style :positional
         :args {:type zen/vector
                :zen/desc "numbers that will be summed together"
                :every {:type zen/number}}}

        no-implementation
        {:zen/tags #{zen.cli-tools/command}
         :zen/desc "no implementation should be defined. Needed for implementation missing error handling"
         :args {:type zen/vector
                :maxItems 0}}

        throw-exception
        {:zen/tags #{zen.cli-tools/command}
         :zen/desc "Throws an exception. Needed for testing exception handling"
         :args {:type zen/vector
                :maxItems 0}}

        my-config
        {:zen/tags #{zen.cli-tools/config}
         :commands {:identity  {:command identity}
                    :+         {:command +}
                    :undefined {:command undefined}
                    :no-impl   {:command no-implementation}
                    :fail      {:command throw-exception}}}})
    (cli/cli-main ztx 'my-cli/my-config args)))<|MERGE_RESOLUTION|>--- conflicted
+++ resolved
@@ -9,43 +9,33 @@
             [clojure.edn]
             [clojure.stacktrace]
             [clojure.java.shell]
-<<<<<<< HEAD
-            [zen.cli-tools :as cli]))
-=======
+            [zen.cli-tools :as cli]
             [clojure.string :as str]))
->>>>>>> 6e4e6bfe
 
 
 (defn str->edn [x]
   (clojure.edn/read-string (str x)))
 
-
 (defn split-args-by-space [args-str]
   (map pr-str (clojure.edn/read-string (str \[ args-str \]))))
 
-
 (defn apply-with-opts [f args opts]
   (apply f (conj (vec args) opts)))
-
 
 (defn get-pwd [& [{:keys [pwd] :as opts}]]
   (or (some-> pwd (clojure.string/replace #"/+$" ""))
       (zen.package/pwd :silent true)))
 
-
 (defn get-return-fn [& [opts]]
   (or (:return-fn opts) clojure.pprint/pprint))
 
-
 (defn get-read-fn [& [opts]]
   (or (:read-fn opts) read-line))
-
 
 (defn get-prompt-fn [& [opts]]
   (or (:prompt-fn opts)
       #(do (print "zen> ")
            (flush))))
-
 
 (defn load-ztx [opts]
   (zen.core/new-context {:package-paths [(get-pwd opts)]}))
