--- conflicted
+++ resolved
@@ -50,15 +50,17 @@
 
 (defn validate-props [vtx data props opts]
   ;; props is clojure map
-  (utils/iter-reduce (fn [vtx* prop-entry]
-                       (let [prop (nth prop-entry 0)]
-                         (if-let [prop-value (get data prop)]
-                           (-> (validation.utils/node-vtx&log vtx* [:property prop] [prop])
-                               ((get props prop) prop-value opts)
-                               (validation.utils/merge-vtx vtx*))
-                           vtx*)))
-                     vtx
-                     props))
+  (if props
+    (utils/iter-reduce (fn [vtx* prop-entry]
+                         (let [prop (nth prop-entry 0)]
+                           (if-let [prop-value (get data prop)]
+                             (-> (validation.utils/node-vtx&log vtx* [:property prop] [prop])
+                                 ((get props prop) prop-value opts)
+                                 (validation.utils/merge-vtx vtx*))
+                             vtx*)))
+                       vtx
+                       props)
+    vtx))
 
 
 (defn props-pre-process-hook [ztx schema]
@@ -68,24 +70,9 @@
       (validate-props vtx data props opts))))
 
 
-<<<<<<< HEAD
 (zen.schema/register-schema-pre-process-hook!
   ::validate
   props-pre-process-hook)
-=======
-(defn validate-props [vtx data props opts]
-  (if props ;; props is clojure map
-    (utils/iter-reduce (fn [vtx* prop-entry]
-                         (let [prop (nth prop-entry 0)]
-                           (if-let [prop-value (get data prop)]
-                             (-> (node-vtx&log vtx* [:property prop] [prop])
-                                 ((get props prop) prop-value opts)
-                                 (merge-vtx vtx*))
-                             vtx*)))
-                       vtx
-                       props)
-    vtx))
->>>>>>> 80197232
 
 
 (defn valtype-rule [vtx data open-world?] #_"NOTE: maybe refactor name to 'set-unknown-keys ?"
@@ -113,11 +100,7 @@
     (if open-world?
       (-> vtx
           (update :unknown-keys filter-allowed)
-<<<<<<< HEAD
           (update :visited into (validation.utils/cur-keyset vtx data)))
-=======
-          (update :visited utils/iter-into (cur-keyset vtx data)))
->>>>>>> 80197232
       (update vtx :unknown-keys set-unknown))))
 
 
@@ -189,11 +172,7 @@
 (defn type-fn [sym]
   (let [type-cfg (get types-cfg sym)
         type-pred (if (fn? type-cfg) type-cfg (:fn type-cfg))]
-<<<<<<< HEAD
     (fn validate-type-sym [vtx data _]
-=======
-    (fn [vtx data _]
->>>>>>> 80197232
       (let [pth-key (peek (:path vtx))]
         (cond
           ;; TODO fix this when compile-opts are implemented
@@ -259,7 +238,6 @@
                 (v (vec (rest data)) opts)
                 (merge-vtx vtx))))))))
 
-<<<<<<< HEAD
 (zen.schema/register-compile-key-interpreter!
   [:type ::validate]
   (fn [_ ztx tp] (compile-type-check tp ztx)))
@@ -488,7 +466,8 @@
 (defn is-exclusive? [group data]
   (let [group-iter (.iterator ^Iterable group)]
     (loop [count 0]
-      (if (> count 1)
+      ;; `(= 2 count)` is slightly more performant than `(> count 1)`
+      (if (= 2 count)
         false
         (if (.hasNext group-iter)
           (let [el (.next group-iter)]
@@ -533,415 +512,6 @@
        (-> (list vtx data)
            comp-fn
            (nth 0))))))
-=======
-(defmethod compile-key :type
-  [_ ztx tp]
-  {:rule (compile-type-check tp ztx)})
-
-(defmethod compile-key :case
-  [_ ztx cases]
-  (let [vs (doall
-            (map (fn [{:keys [when then]}]
-                   (cond-> {:when (get-cached ztx when false)}
-                     (not-empty then) (assoc :then (get-cached ztx then false))))
-                 cases))]
-    {:rule
-     (fn [vtx data opts]
-       (loop [[{wh :when th :then :as v} & rest] vs
-              item-idx 0
-              vtx* vtx
-              passed []]
-         (cond
-           (and (nil? v) (not-empty passed))
-           vtx*
-
-           (nil? v)
-           (add-err vtx*
-                    :case
-                    {:message (format "Expected one of the cases to be true") :type "case"})
-
-           :else
-           (let [when-vtx (wh (node-vtx vtx* [:case item-idx :when]) data opts)]
-             (cond
-               (and (empty? (:errors when-vtx)) th)
-               (let [merged-vtx (merge-vtx when-vtx vtx*)]
-                 (-> merged-vtx
-                     (node-vtx [:case item-idx :then])
-                     (th data opts)
-                     (merge-vtx merged-vtx)))
-
-               (empty? (:errors when-vtx))
-               (recur rest (inc item-idx) (merge-vtx when-vtx vtx*) (conj passed v))
-
-               :else (recur rest (inc item-idx) vtx* passed))))))}))
-
-(defmethod compile-key :enum
-  [_ ztx values]
-  (let [values* (set (map :value values))]
-    {:rule
-     (fn [vtx data opts]
-       (if-not (contains? values* data)
-         (add-err vtx :enum {:message (str "Expected '" data "' in " values*) :type "enum"})
-         vtx))}))
-
-(defmethod compile-key :match
-  [_ ztx pattern]
-  {:rule
-   (fn match-fn [vtx data opts]
-     (let [errs (zen.match/match data pattern)]
-       (if-not (empty? errs)
-         (->> errs
-              (reduce (fn [acc err]
-                        (let [err-msg
-                              (or (:message err)
-                                  (str "Expected " (pr-str (:expected err)) ", got " (pr-str (:but err))))]
-                          (apply add-err (utils/iter-into [acc :match {:message err-msg :type "match"}]
-                                                          (:path err)))))
-                      vtx))
-         vtx)))})
-
-(defmethod compile-key :scale
-  [_ ztx scale]
-  {:when number?
-   :rule
-   (fn [vtx num opts]
-     (let [dc (bigdec num)
-           num-scale (.scale dc)]
-       (if (<= num-scale scale)
-         vtx
-         (add-err vtx :scale
-                  {:message (str "Expected scale = " scale ", got " (.scale dc))}))))})
-
-(defmethod compile-key :precision
-  [_ ztx precision]
-  {:when number?
-   :rule
-   (fn [vtx num opts]
-     (let [dc (bigdec num)
-           num-precision (.precision dc)
-           ;; NOTE: fraction will be used when we add composite checking scale + precision
-           #_#_fraction (.remainder dc BigDecimal/ONE)]
-       (if (<= num-precision precision)
-         vtx
-         (add-err vtx :precision
-                  {:message (str "Expected precision = " precision ", got " num-precision)}))))})
-
-(defmethod compile-key :min
-  [_ ztx min]
-  {:when number?
-   :rule
-   (fn [vtx data opts]
-     (if (< data min)
-       (add-err vtx :min {:message (str "Expected >= " min ", got " data)})
-       vtx))})
-
-(defmethod compile-key :max
-  [_ ztx max]
-  {:when number?
-   :rule
-   (fn [vtx data opts]
-     (if (> data max)
-       (add-err vtx :max {:message (str "Expected <= " max ", got " data)})
-       vtx))})
-
-(defmethod compile-key :minLength
-  [_ ztx min-len]
-  {:when string?
-   :rule
-   (fn [vtx ^String data opts]
-     (if (< (.length data) min-len)
-       (add-err vtx
-                :minLength
-                {:message (str "Expected length >= " min-len ", got " (.length data))})
-       vtx))})
-
-(defmethod compile-key :maxLength
-  [_ ztx max-len]
-  {:when string?
-   :rule
-   (fn [vtx ^String data opts]
-     (if (> (.length data) max-len)
-       (add-err vtx
-                :maxLength
-                {:message (str "Expected length <= " max-len ", got " (.length data))})
-       vtx))})
-
-(defmethod compile-key :minItems
-  [_ ztx items-count]
-  {:when #(or (sequential? %) (set? %))
-   :rule
-   (fn [vtx data opts]
-     (if (< (count data) items-count)
-       (add-err vtx
-                :minItems
-                {:message (str "Expected >= " items-count ", got " (count data))})
-       vtx))})
-
-(defmethod compile-key :maxItems
-  [_ ztx items-count]
-  {:when #(or (sequential? %) (set? %))
-   :rule
-   (fn [vtx data opts]
-     (if (> (count data) items-count)
-       (add-err vtx
-                :maxItems
-                {:message (str "Expected <= " items-count ", got " (count data))})
-       vtx))})
-
-(defmethod compile-key :const
-  [_ ztx {:keys [value]}]
-  {:rule
-   (fn [vtx data opts]
-     (if (not= value data)
-       (add-err vtx :const
-                {:message (str "Expected '" value "', got '" data "'")
-                 :type "schema"})
-       vtx))})
-
-(defmethod compile-key :keys
-  [_ ztx ks]
-  (let [key-rules
-        (->> ks
-             (map (fn [[k sch]]
-                    [k (get-cached ztx sch false)]))
-             (utils/iter-into {}))]
-    {:when map?
-     :rule
-
-     (fn keys-sch [vtx data opts]
-       (loop [data (seq data)
-              unknown (transient [])
-              vtx* vtx]
-         (if (empty? data)
-           (update vtx* :unknown-keys utils/iter-into (persistent! unknown))
-           (let [[k v] (first data)]
-             (if (not (contains? key-rules k))
-               (recur (rest data) (conj! unknown (conj (:path vtx) k)) vtx*)
-               (recur (rest data)
-                      unknown
-                      (-> (node-vtx&log vtx* [k] [k] :keys)
-                          ((get key-rules k) v opts)
-                          (merge-vtx vtx*))))))))}))
-
-(defmethod compile-key :values
-  [_ ztx sch]
-  (let [v (get-cached ztx sch false)]
-    {:when map?
-     :rule
-     (fn [vtx data opts]
-       (reduce (fn [vtx* [key value]]
-                 (let [node-visited?
-                       (when-let [pth (get (:visited vtx*) (cur-path vtx* [key]))]
-                         (:keys (get (:visited-by vtx*) pth)))
-
-                       strict?
-                       (= (:valmode opts) :strict)]
-                   (if (and (not strict?) node-visited?)
-                     vtx*
-                     (-> (node-vtx&log vtx* [:values] [key])
-                         (v value opts)
-                         (merge-vtx vtx*)))))
-               vtx
-               data))}))
-
-(defmethod compile-key :every
-  [_ ztx sch]
-  (let [v (get-cached ztx sch false)]
-    {:when #(or (sequential? %) (set? %))
-     :rule
-     (fn [vtx data opts]
-       (let [err-fn
-             (fn [vtx [idx item]]
-               (-> (node-vtx vtx [:every idx] [idx])
-                   (v item (dissoc opts :indices))
-                   (merge-vtx vtx)))
-
-             data*
-             (cond
-               (seq (:indices opts))
-               (map vector (:indices opts) data)
-
-               (set? data)
-               (map (fn [set-el] [set-el set-el]) data)
-
-               :else
-               (map-indexed vector data))]
-
-         (reduce err-fn vtx data*)))}))
-
-(defmethod compile-key :subset-of
-  [_ ztx superset]
-  {:when set?
-   :rule
-   (fn [vtx data opts]
-     (if-not (clojure.set/subset? data superset)
-       (add-err vtx :subset-of {:type "set"})
-       vtx))})
-
-(defmethod compile-key :superset-of
-  [_ ztx subset]
-  {:when set?
-   :rule
-   (fn [vtx data opts]
-     (if-not (clojure.set/subset? subset data)
-       (add-err vtx :superset-of {:type "set"})
-       vtx))})
-
-(defmethod compile-key :regex
-  [_ ztx regex]
-  {:when string?
-   :rule
-   (fn [vtx data opts]
-     (if (not (re-find (re-pattern regex) data))
-       (add-err vtx :regex
-                {:message (str "Expected match /" (str regex) "/, got \"" data "\"")})
-       vtx))})
-
-(defmethod compile-key :confirms
-  [_ ztx ks]
-  (let [compile-confirms
-        (fn [sym]
-          (if-let [sch (utils/get-symbol ztx sym)]
-            [sym (:zen/name sch) (get-cached ztx sch false)]
-            [sym]))
-
-        comp-fns
-        (->> ks
-             (map compile-confirms)
-             doall)]
-    {:rule
-     (fn confirms-sch [vtx data opts]
-       (loop [comp-fns comp-fns
-              vtx* vtx]
-         (if (empty? comp-fns)
-           vtx*
-           (let [[sym sch-nm v] (first comp-fns)]
-             (cond
-               (true? (get-in vtx* [::confirmed (:path vtx*) sch-nm]))
-               (recur (rest comp-fns) vtx*)
-
-               (fn? v)
-               (recur (rest comp-fns)
-                      (-> (assoc-in vtx* [::confirmed (:path vtx*) sch-nm] true)
-                          (node-vtx [:confirms sch-nm])
-                          (v data opts)
-                          (merge-vtx vtx*)))
-
-               :else
-               (recur (rest comp-fns)
-                      (add-err vtx* :confirms {:message (str "Could not resolve schema '" sym)})))))))}))
-
-(defmethod compile-key :require
-  [_ ztx ks]
-  ;; TODO decide if require should add to :visited keys vector
-  (let [one-of-fn
-        (fn [vtx data s]
-          (let [reqs (->> (select-keys data s) (remove nil?))]
-            (if (empty? reqs)
-              (add-err vtx :require {:type "map.require"
-                                     :message (str "one of keys " s " is required")})
-              vtx)))]
-    {:when map?
-     :rule
-     (fn [vtx data opts]
-       (reduce (fn [vtx* k]
-                 (cond
-                   (set? k) (one-of-fn vtx* data k)
-                   (contains? data k) vtx*
-                   :else
-                   (add-err vtx* :require {:type "require" :message (str k " is required")} k)))
-               vtx
-               ks))}))
-
-(defmethod compile-key :schema-key
-  [_ ztx {sk :key sk-ns :ns sk-tags :tags}]
-  {:when map?
-   :rule
-   (fn [vtx data opts]
-     (if-let [sch-nm (get data sk)]
-       (let [sch-symbol (if sk-ns (symbol sk-ns (name sch-nm)) (symbol sch-nm))
-             {tags :zen/tags :as sch} (utils/get-symbol ztx sch-symbol)]
-         (cond
-           (nil? sch)
-           (add-err vtx :schema-key
-                    {:message (str "Could not find schema " sch-symbol)
-                     :type "schema"})
-
-           (not (contains? tags 'zen/schema))
-           (add-err vtx :schema-key
-                    {:message (str "'" sch-symbol " should be tagged with zen/schema, but " tags)
-                     :type "schema"})
-
-           (and sk-tags (not (clojure.set/subset? sk-tags tags)))
-           (add-err vtx :schema-key
-                    {:message (str "'" sch-symbol " should be tagged with " sk-tags ", but " tags)
-                     :type "schema"})
-
-           :else
-           (let [v (get-cached ztx sch false)]
-             (-> (node-vtx vtx [:schema-key sch-symbol])
-                 (v data opts)
-                 (merge-vtx vtx)))))
-       vtx))})
-
-(defmethod compile-key :schema-index
-  [_ ztx {si :index si-ns :ns}]
-  {:when sequential?
-   :rule
-   (fn [vtx data opts]
-     (if-let [sch-nm (or (get data si) (nth data si))]
-       (let [sch-symbol (if si-ns (symbol si-ns (name sch-nm)) sch-nm)
-             sch (utils/get-symbol ztx sch-symbol)]
-         (cond
-           (nil? sch)
-           (add-err vtx
-                    :schema-index
-                    {:message (format "Could not find schema %s" sch-symbol)
-                     :type "schema"})
-
-           :else
-           (let [v (get-cached ztx sch false)]
-             (-> (node-vtx vtx [:schema-index sch-symbol])
-                 (v data opts)
-                 (merge-vtx vtx)))))
-       vtx))})
-
-(defmethod compile-key :nth
-  [_ ztx cfg]
-  (let [schemas (doall
-                 (map (fn [[index v]] [index (get-cached ztx v false)])
-                      cfg))]
-    {:when sequential?
-     :rule
-     (fn [vtx data opts]
-       (reduce (fn [vtx* [index v]]
-                 (if-let [nth-el (and (< index (count data))
-                                      (nth data index))]
-                   (-> (node-vtx vtx* [:nth index] [index])
-                       (v nth-el opts)
-                       (merge-vtx vtx*))
-                   vtx*))
-               vtx
-               schemas))}))
-
-(defmethod compile-key :keyname-schemas
-  [_ ztx {:keys [tags]}]
-  {:when map?
-   :rule
-   (fn [vtx data opts]
-     (let [rule-fn
-           (fn [vtx* [schema-key data*]]
-             (if-let [sch (and (qualified-ident? schema-key) (utils/get-symbol ztx (symbol schema-key)))]
-                ;; TODO add test on nil case
-               (if (or (nil? tags)
-                       (clojure.set/subset? tags (:zen/tags sch)))
-                 (-> (node-vtx&log vtx* [:keyname-schemas schema-key] [schema-key])
-                     ((get-cached ztx sch false) data* opts)
-                     (merge-vtx vtx*))
-                 vtx*)
-               vtx*))]
-       (reduce rule-fn vtx data)))})
->>>>>>> 80197232
 
 (defmethod compile-key :default [schema-key ztx sch-params]
   (cond
@@ -960,7 +530,6 @@
 
     :else {:rule (fn default-sch [vtx data opts] vtx)}))
 
-<<<<<<< HEAD
 (zen.schema/register-compile-key-interpreter!
  [:tags ::validate]
  (fn [_ ztx sch-tags]
@@ -968,91 +537,6 @@
    ;; tags check where schema name is string or symbol
    ;; and zen.apply tags check (list notation)
    (fn validate-tags [vtx data opts]
-=======
-(defn is-exclusive? [group data]
-  (let [group-iter (.iterator ^Iterable group)]
-    (loop [count 0]
-      ;; `(= 2 count)` is slightly more performant than `(> count 1)`
-      (if (= 2 count)
-        false
-        (if (.hasNext group-iter)
-          (let [el (.next group-iter)]
-            (if (set? el)
-              (let [el-iter
-                    (.iterator ^Iterable el)
-
-                    any-from-set?
-                    (loop []
-                      (if (.hasNext el-iter)
-                        (let [v (.next el-iter)]
-                          (if (contains? data v)
-                            true
-                            (recur)))
-                        false))]
-                (recur (if any-from-set? (inc count) count)))
-              (recur (if (contains? data el) (inc count) count))))
-          true)))))
-
-(defmethod compile-key :exclusive-keys
-  [_ ztx groups]
-  (let [err-fn
-        (fn [group [vtx data]]
-          (if (is-exclusive? group data)
-            (list vtx data)
-            (let [err-msg
-                  (format "Expected only one of keyset %s, but present %s"
-                          (str/join " or " group)
-                          (keys data))
-                  vtx*
-                  (add-err vtx :exclusive-keys
-                           {:message err-msg
-                            :type "map.exclusive-keys"})]
-              (list vtx* data))))
-
-        comp-fn
-        (->> groups
-             (map #(partial err-fn %))
-             (apply comp))]
-
-    {:when map?
-     :rule
-     (fn [vtx data opts]
-       (-> (list vtx data)
-           comp-fn
-           (nth 0)))}))
-
-(defmethod compile-key :key
-  [_ ztx sch]
-  (let [v (get-cached ztx sch false)]
-    {:when map?
-     :rule
-     (fn [vtx data opts]
-       (reduce (fn [vtx* [k _]]
-                 (let [node-visited?
-                       (when-let [pth (get (:visited vtx*) (cur-path vtx* [k]))]
-                         (:keys (get (:visited-by vtx*) pth)))
-
-                       strict?
-                       (= (:valmode opts) :strict)]
-                   (if (and (not strict?) node-visited?)
-                     vtx*
-                     (-> (node-vtx&log vtx* [:key] [k])
-                         (v k opts)
-                         (merge-vtx vtx*)))))
-               vtx
-               data))}))
-
-(defmethod compile-key :tags
-  [_ ztx sch-tags]
-  ;; currently :tags implements three usecases:
-  ;; tags check where schema name is string or symbol
-  ;; and zen.apply tags check (list notation)
-  {:when #(or (symbol? %)
-              (list? %)
-              (string? %))
-   :rule
-   (fn [vtx data opts]
->>>>>>> 80197232
      (let [[sym type-err]
            (cond
              (list? data) [(nth data 0) "apply.fn-tag"]
@@ -1116,7 +600,6 @@
           (v (mapv #(nth % 1) slice) (assoc opts :indices (map #(nth % 0) slice)))
           (merge-vtx vtx)))))
 
-<<<<<<< HEAD
 #_"NOTE: Navigation and validation should be untied from each other."
 (zen.schema/register-compile-key-interpreter!
  [:slicing ::validate]
@@ -1139,38 +622,12 @@
                      [slice-name []]))
               (utils/iter-into {}))]
      (fn validate-slicing [vtx data opts]
-=======
-(defmethod compile-key :slicing
-  [_ ztx {slices :slices rest-schema :rest}]
-  (let [schemas
-        (->> slices
-             (map (fn [[slice-name {:keys [schema]}]]
-                    [slice-name (get-cached ztx schema false)]))
-             (utils/iter-into {}))
-
-        rest-fn
-        (when (not-empty rest-schema)
-          (get-cached ztx rest-schema false))
-
-        slice-fns (map (partial slice-fn ztx) slices)
-
-        slices-templ
-        (->> slices
-             (map (fn [[slice-name _]]
-                    [slice-name []]))
-             (utils/iter-into {}))]
-
-    {:when sequential?
-     :rule
-     (fn slicing-sch [vtx data opts]
->>>>>>> 80197232
        (->> data
             (map-indexed vector)
             (group-by (fn [indexed-el]
                         (or (some #(apply % [vtx indexed-el opts]) slice-fns)
                             :slicing/rest)))
             (merge slices-templ)
-<<<<<<< HEAD
             (reduce (partial err-fn schemas rest-fn opts) vtx))))))
 
 (zen.schema/register-compile-key-interpreter!
@@ -1209,51 +666,4 @@
                :unknown-keys
                into
                (map #(conj (:path vtx) %))
-               incorrect-keys))))))
-=======
-            (reduce (partial err-fn schemas rest-fn opts) vtx)))}))
-
-(defmethod compile-key :fail
-  [_ ztx err-msg]
-  {:rule
-   (fn fail-fn [vtx data opts]
-     (add-err vtx :fail {:message err-msg}))})
-
-(defmethod compile-key :key-schema
-  [_ ztx {:keys [tags key]}]
-  {:when map?
-   :rule
-   (fn key-schema-fn [vtx data opts]
-     (let [keys-schemas
-           (->> tags
-                (mapcat #(utils/get-tag ztx %))
-                (mapv (fn [sch-name]
-                        (let [sch (utils/get-symbol ztx sch-name)] ;; TODO get rid of type coercion
-                          {:sch-key (if (= "zen" (namespace sch-name))
-                                      (keyword (name sch-name))
-                                      (keyword sch-name))
-                           :for?    (:for sch)
-                           :v       (get-cached ztx sch false)}))))
-
-           key-rules
-           (into {}
-                 (keep (fn [{:keys [sch-key for? v]}]
-                         (when (or (nil? for?)
-                                   (contains? for? (get data key)))
-                           [sch-key v])))
-                 keys-schemas)]
-
-       (loop [data (seq data)
-              unknown (transient [])
-              vtx* vtx]
-         (if (empty? data)
-           (update vtx* :unknown-keys utils/iter-into (persistent! unknown))
-           (let [[k v] (first data)]
-             (if (not (contains? key-rules k))
-               (recur (rest data) (conj! unknown (conj (:path vtx) k)) vtx*)
-               (recur (rest data)
-                      unknown
-                      (-> (node-vtx&log vtx* [k] [k])
-                          ((get key-rules k) v opts)
-                          (merge-vtx vtx*)))))))))})
->>>>>>> 80197232
+               incorrect-keys))))))