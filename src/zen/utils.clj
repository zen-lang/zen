(ns zen.utils
  (:require [clojure.string :as str]
            [clojure.java.io :as io])
  (:import java.io.File))

(defn deep-merge
  "efficient deep merge"
  [a b]
  (loop [[[k v :as i] & ks] b, acc a]
    (if (nil? i)
      acc
      (let [av (get a k)]
        (if (= v av)
          (recur ks acc)
          (recur ks (if (and (map? v) (map? av))
                      (assoc acc k (deep-merge av v))
                      (assoc acc k v))))))))

(defn assoc-when-kv
  ([pred m k v]
   (cond-> m (pred [k v]) (assoc k v)))
  ([pred m k v & kvs]
   {:pre [(even? (count kvs))]}
   (reduce (partial apply assoc-when-kv pred)
           (assoc-when-kv pred m k v)
           (partition 2 kvs))))

(defn assoc-when-key
  ([pred m k v]
   (cond-> m (pred k) (assoc k v)))
  ([pred m k v & kvs]
   {:pre [(even? (count kvs))]}
   (reduce (partial apply assoc-when-key pred)
           (assoc-when-key pred m k v)
           (partition 2 kvs))))

(defn assoc-when
  ([pred m k v]
   (cond-> m (pred v) (assoc k v)))
  ([pred m k v & kvs]
   {:pre [(even? (count kvs))]}
   (reduce (partial apply assoc-when pred)
           (assoc-when pred m k v)
           (partition 2 kvs))))

(defn assoc-some [m k v & kvs]
  (apply assoc-when some? m k v kvs))

(defn dissoc-when-kv
  ([pred m k]
   (cond-> m
     (and (contains? m k)
          (pred [k (get m k)]))
     (dissoc k)))
  ([pred m k & ks]
   (reduce (partial dissoc-when-kv pred)
           (dissoc-when-kv pred m k)
           ks)))

(defn dissoc-when-key
  ([pred m k]
   (cond-> m
     (and (contains? m k)
          (pred k))
     (dissoc k)))
  ([pred m k & ks]
   (reduce (partial dissoc-when-key pred)
           (dissoc-when-key pred m k)
           ks)))

(defn dissoc-when
  ([pred m k]
   (cond-> m
     (and (contains? m k)
          (pred (get m k)))
     (dissoc k)))
  ([pred m k & ks]
   (reduce (partial dissoc-when pred)
           (dissoc-when pred m k)
           ks)))

(defn dissoc-nil [m k & ks]
  (apply dissoc-when nil? m k ks))

(defn strip-when-key [pred m]
  (if-let [ks (seq (keys m))]
    (apply dissoc-when-key pred m ks)
    m))

(defn strip-when-kv [pred m]
  (if-let [ks (seq (keys m))]
    (apply dissoc-when-kv pred m ks)
    m))

(defn strip-when [pred m]
  (if-let [ks (seq (keys m))]
    (apply dissoc-when pred m ks)
    m))

(defn strip-nils [m]
  (strip-when nil? m))

(defn disj-set-get-group [disj-set value]
  (get-in disj-set [value :group]))

(defn disj-set-get-root [disj-set value]
  (get-in disj-set [value :root]))

(defn disj-set-union-push
  ([disj-set value]
   (if (contains? disj-set value)
     disj-set
     (assoc disj-set
            value
            {:root value
             :group #{value}})))
  ([disj-set base-value & joining-values]
   (let [values    (cons base-value joining-values)
         root      (or (some #(disj-set-get-root disj-set %)
                             values)
                       base-value)
         groups    (keep #(disj-set-get-group disj-set %) values)
         new-group (reduce conj
                           (or (not-empty (reduce into groups))
                               #{})
                           values)]
     (reduce (fn [acc k] (assoc acc k {:root  root
                                       :group new-group}))
             (or disj-set {})
             new-group))))

(defn get-symbol [ctx sym]
  (when (symbol? sym)
    (let [{:keys [zen/tags] :as resource}
          (or (get-in @ctx [:symbols sym])
              (when-let [alias-root (disj-set-get-root (:aliases @ctx) sym)]
                (get-in @ctx [:symbols alias-root])))]
      (if (contains? tags 'zen/binding)
        (let [{:keys [backref]} (get-in @ctx [:bindings sym])]
          (if backref
            (merge (get-symbol ctx backref) resource)
            resource))
        resource))))

#_"TODO: profile performance with alisases"
(defn get-tag [ctx tag]
  (let [ctx-value @ctx
        tagged-symbols (get-in ctx-value [:tags tag])]
    (if-let [aliases (seq (disj-set-get-group (:aliases @ctx) tag))]
      (into (or tagged-symbols #{})
            (mapcat #(get-in ctx-value [:tags %]))
            aliases)
      tagged-symbols)))

(defmacro iter-reduce
  [fn val iterable]
  (let [[params & fn-body] (if (list? fn)
                             (drop-while symbol? fn)
                             [['acc 'val] (list fn 'acc 'val)])
        [acc-arg el-arg] params
        tagged-iter (vary-meta iterable assoc :tag `Iterable)]
    `(let [iter# (.iterator ~tagged-iter)]
       (loop [~acc-arg ~val]
         (if (.hasNext iter#)
           (let [~el-arg (.next iter#)]
             (recur (do ~@fn-body)))
           ~acc-arg)))))

;; NOTE: `clojure.core/into` uses transients when possible. Here they
;; are not used because `bench.clj` performance benchmarking showed
;; noticeable improvements (≈10%) when they were omitted. That
;; performance was done on FHIR resources schemas and data. For other
;; usecases this implementation may not be as efficient.
(defn iter-into
  "Efficient implementation of monadic and dyadic arities of clojure.core/into."
  ([to] to)
  ([to from]
   (if from
     (iter-reduce conj to from)
     to)))

(defn mk-symbol [ns-part name-part]
  (with-meta
    (symbol
      (if (qualified-ident? ns-part)
        (namespace ns-part)
        (name ns-part))
      (name name-part))
    (merge (meta ns-part) (meta name-part))))

<<<<<<< HEAD
(defmacro iter-reduce
  [fn val iterable]
  (let [[params & fn-body] (if (list? fn)
                             (drop-while symbol? fn)
                             [['acc 'val] (list fn 'acc 'val)])
        [acc-arg el-arg] params
        tagged-iter (vary-meta iterable assoc :tag `Iterable)]
    `(let [iter# (.iterator ~tagged-iter)]
       (loop [~acc-arg ~val]
         (if (.hasNext iter#)
           (let [~el-arg (.next iter#)]
             (recur (do ~@fn-body)))
           ~acc-arg)))))

;; NOTE: `clojure.core/into` uses transients when possible. Here they
;; are not used because `bench.clj` performance benchmarking showed
;; noticeable improvements (≈10%) when they were omitted. That
;; performance was done on FHIR resources schemas and data. For other
;; usecases this implementation may not be as efficient.
(defn iter-into
  "Efficient implementation of monadic and dyadic arities of clojure.core/into."
  ([to] to)
  ([to from]
   (if from
     (iter-reduce conj to from)
     to)))

(defn set-diff [set1 set2]
  (let [set1-transient
        (transient set1)

        set1-diffed-transient
        (if (< (count set2) (count set1))
          (iter-reduce (fn [set1* set2-el]
                         (if (get set1* set2-el)
                           (disj! set1* set2-el)
                           set1*))
                       set1-transient
                       set2)
          ;; We iterate over persistent set1 because transients are not
          ;; ^java.lang.Iterable
          (iter-reduce (fn [set1* set1-el]
                         (if (get set2 set1-el)
                           (disj! set1* set1-el)
                           set1*))
                       set1-transient
                       set1))]
    (persistent! set1-diffed-transient)))

(defn string->md5 [s]
=======
(defn string->md5 [^String s]
>>>>>>> 80197232
  (let [md5-digest (doto (java.security.MessageDigest/getInstance "MD5")
                     (.update (.getBytes s)))]
    (format "%032x" (BigInteger. 1 (.digest md5-digest)))))

(defn input-stream->file [^java.io.InputStream input-stream
                          ^java.io.File file
                          & {:keys [create-parents?]}]
  (when create-parents?
    (clojure.java.io/make-parents file))
  (clojure.java.io/copy input-stream file))

(defn unzip! [url dest-dir]
  (with-open [zip-input-stream (java.util.zip.ZipInputStream. (clojure.java.io/input-stream url))]
    (doseq [^java.util.zip.ZipEntry etr (iteration (fn [_] (.getNextEntry zip-input-stream)))]
      (let [entry-name (.getName etr)
            file? (not (str/ends-with? entry-name "/"))]
        (when (and file? (not (str/blank? entry-name)))
          (let [file (clojure.java.io/file (str dest-dir "/" entry-name))]
            (input-stream->file zip-input-stream file :create-parents? true)))))
    dest-dir))


;; GZIP files don't have entries. They have single payloads. Thus, we
;; don’t iterate over entries here.
(defn gunzip! [^String input ^String output]
  (with-open [rdr (-> input
                      (java.io.FileInputStream.)
                      (java.util.zip.GZIPInputStream.))]
    (spit output (slurp rdr))))


(defn copy-file [src dest]
  (java.nio.file.Files/copy (.toPath (io/file src))
                            (.toPath (io/file dest))
                            ^"[Ljava.nio.file.CopyOption;"
                            (into-array java.nio.file.CopyOption
                                        [(java.nio.file.StandardCopyOption/REPLACE_EXISTING)])))


(defn copy-directory [from to]
  (let [from (io/file from)
        to (io/file to)]
    (when (not (.exists to)) (.mkdirs to))
    (doseq [^java.io.File file (.listFiles from)]
      (if (.isDirectory file)
        (copy-directory (.getPath file) (str to "/" (.getName file)))
        (copy-file (.getPath file) (str to "/" (.getName file)))))))


(defn rmrf [path]
  (let [file (io/file path)]
    (when (.exists file)
      (run! io/delete-file (reverse (file-seq file))))))<|MERGE_RESOLUTION|>--- conflicted
+++ resolved
@@ -188,7 +188,6 @@
       (name name-part))
     (merge (meta ns-part) (meta name-part))))
 
-<<<<<<< HEAD
 (defmacro iter-reduce
   [fn val iterable]
   (let [[params & fn-body] (if (list? fn)
@@ -238,10 +237,7 @@
                        set1))]
     (persistent! set1-diffed-transient)))
 
-(defn string->md5 [s]
-=======
 (defn string->md5 [^String s]
->>>>>>> 80197232
   (let [md5-digest (doto (java.security.MessageDigest/getInstance "MD5")
                      (.update (.getBytes s)))]
     (format "%032x" (BigInteger. 1 (.digest md5-digest)))))
